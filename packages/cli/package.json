--- conflicted
+++ resolved
@@ -71,11 +71,8 @@
     "@types/open": "^6.1.0",
     "@types/parseurl": "^1.3.1",
     "@types/request-promise-native": "~1.0.15",
-<<<<<<< HEAD
+    "@types/validator": "^13.7.0",
     "axios": "^0.21.1",
-=======
-    "@types/validator": "^13.7.0",
->>>>>>> 464775ae
     "concurrently": "^5.1.0",
     "jest": "^26.4.2",
     "nodemon": "^2.0.2",
