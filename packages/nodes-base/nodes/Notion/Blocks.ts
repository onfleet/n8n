--- conflicted
+++ resolved
@@ -169,12 +169,7 @@
 			},
 		],
 		default: '',
-<<<<<<< HEAD
-		description: `An inline mention of a user, page, database, or date. In the app these are</br>
-		created by typing @ followed by the name of a user, page, database, or a date`,
-=======
-		description: `An inline mention of a user, page, database, or date. In the app these are created by typing @ followed by the name of a user, page, database, or a date.`,
->>>>>>> a58c251a
+		description: `An inline mention of a user, page, database, or date. In the app these are created by typing @ followed by the name of a user, page, database, or a date`,
 	},
 	{
 		displayName: 'User ID',
@@ -321,12 +316,8 @@
 		},
 		type: 'string',
 		default: '',
-<<<<<<< HEAD
 		description: `Text content. This field contains the actual content
 		of your text and is probably the field you'll use most often`,
-=======
-		description: `Text content. This field contains the actual content of your text and is probably the field you'll use most often.`,
->>>>>>> a58c251a
 	},
 	{
 		displayName: 'Is Link',
