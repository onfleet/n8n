/* eslint-disable no-lonely-if */
/* eslint-disable @typescript-eslint/no-explicit-any */
/* eslint-disable no-prototype-builtins */
/* eslint-disable @typescript-eslint/no-unused-vars */
/* eslint-disable @typescript-eslint/prefer-nullish-coalescing */
/* eslint-disable @typescript-eslint/naming-convention */
/* eslint-disable new-cap */
/* eslint-disable @typescript-eslint/no-unsafe-call */
/* eslint-disable @typescript-eslint/no-unsafe-assignment */
/* eslint-disable @typescript-eslint/no-unsafe-return */
/* eslint-disable @typescript-eslint/no-unsafe-member-access */
/* eslint-disable @typescript-eslint/explicit-module-boundary-types */
/* eslint-disable @typescript-eslint/no-non-null-assertion */
/* eslint-disable @typescript-eslint/no-shadow */
/* eslint-disable no-param-reassign */
import {
<<<<<<< HEAD
	IHookFunctions,
	ILoadOptionsFunctions,
	IResponseError,
	IWorkflowSettings,
} from './';

import { BinaryDataHelper } from './BinaryDataManager';

import {
=======
	GenericValue,
>>>>>>> 6ffbd83f
	IAllExecuteFunctions,
	IBinaryData,
	IContextObject,
	ICredentialDataDecryptedObject,
	ICredentialsExpressionResolveValues,
	IDataObject,
	IExecuteFunctions,
	IExecuteSingleFunctions,
	IExecuteWorkflowInfo,
	IHttpRequestOptions,
	IN8nHttpFullResponse,
	IN8nHttpResponse,
	INode,
	INodeExecutionData,
	INodeParameters,
	INodeType,
	IOAuth2Options,
	IPollFunctions,
	IRunExecutionData,
	ITaskDataConnections,
	ITriggerFunctions,
	IWebhookData,
	IWebhookDescription,
	IWebhookFunctions,
	IWorkflowDataProxyAdditionalKeys,
	IWorkflowDataProxyData,
	IWorkflowExecuteAdditionalData,
	IWorkflowMetadata,
	NodeHelpers,
	NodeOperationError,
	NodeParameterValue,
	Workflow,
	WorkflowActivateMode,
	WorkflowDataProxy,
	WorkflowExecuteMode,
	LoggerProxy as Logger,
} from 'n8n-workflow';

import { Agent } from 'https';
import { stringify } from 'qs';
import * as clientOAuth1 from 'oauth-1.0a';
import { Token } from 'oauth-1.0a';
import * as clientOAuth2 from 'client-oauth2';
// eslint-disable-next-line import/no-extraneous-dependencies
import { get } from 'lodash';
// eslint-disable-next-line import/no-extraneous-dependencies
import * as express from 'express';
import * as FormData from 'form-data';
import * as path from 'path';
import { OptionsWithUri, OptionsWithUrl } from 'request';
import * as requestPromise from 'request-promise-native';
import { createHmac } from 'crypto';
import { fromBuffer } from 'file-type';
import { lookup } from 'mime-types';

import axios, { AxiosProxyConfig, AxiosRequestConfig, Method } from 'axios';
import { URLSearchParams } from 'url';
// eslint-disable-next-line import/no-cycle
import {
	BINARY_ENCODING,
	ICredentialTestFunctions,
	IHookFunctions,
	ILoadOptionsFunctions,
	IResponseError,
	IWorkflowSettings,
	PLACEHOLDER_EMPTY_EXECUTION_ID,
} from '.';

axios.defaults.timeout = 300000;
// Prevent axios from adding x-form-www-urlencoded headers by default
axios.defaults.headers.post = {};

const requestPromiseWithDefaults = requestPromise.defaults({
	timeout: 300000, // 5 minutes
});

const pushFormDataValue = (form: FormData, key: string, value: any) => {
	if (value?.hasOwnProperty('value') && value.hasOwnProperty('options')) {
		// @ts-ignore
		form.append(key, value.value, value.options);
	} else {
		form.append(key, value);
	}
};

const createFormDataObject = (data: object) => {
	const formData = new FormData();
	const keys = Object.keys(data);
	keys.forEach((key) => {
		// @ts-ignore
		const formField = data[key];

		if (formField instanceof Array) {
			formField.forEach((item) => {
				pushFormDataValue(formData, key, item);
			});
		} else {
			pushFormDataValue(formData, key, formField);
		}
	});
	return formData;
};

function searchForHeader(headers: IDataObject, headerName: string) {
	if (headers === undefined) {
		return undefined;
	}

	const headerNames = Object.keys(headers);
	headerName = headerName.toLowerCase();
	return headerNames.find((thisHeader) => thisHeader.toLowerCase() === headerName);
}

async function parseRequestObject(requestObject: IDataObject) {
	// This function is a temporary implementation
	// That translates all http requests done via
	// the request library to axios directly
	// We are not using n8n's interface as it would
	// an unnecessary step, considering the `request`
	// helper can be deprecated and removed.
	const axiosConfig: AxiosRequestConfig = {};

	if (requestObject.headers !== undefined) {
		axiosConfig.headers = requestObject.headers as string;
	}

	// Let's start parsing the hardest part, which is the request body.
	// The process here is as following?
	// - Check if we have a `content-type` header. If this was set,
	//   we will follow
	// - Check if the `form` property was set. If yes, then it's x-www-form-urlencoded
	// - Check if the `formData` property exists. If yes, then it's multipart/form-data
	// - Lastly, we should have a regular `body` that is probably a JSON.

	const contentTypeHeaderKeyName =
		axiosConfig.headers &&
		Object.keys(axiosConfig.headers).find(
			(headerName) => headerName.toLowerCase() === 'content-type',
		);
	const contentType =
		contentTypeHeaderKeyName &&
		(axiosConfig.headers[contentTypeHeaderKeyName] as string | undefined);
	if (contentType === 'application/x-www-form-urlencoded' && requestObject.formData === undefined) {
		// there are nodes incorrectly created, informing the content type header
		// and also using formData. Request lib takes precedence for the formData.
		// We will do the same.
		// Merge body and form properties.
		// @ts-ignore
		axiosConfig.data =
			typeof requestObject.body === 'string'
				? requestObject.body
				: new URLSearchParams(
						Object.assign(requestObject.body || {}, requestObject.form || {}) as Record<
							string,
							string
						>,
				  );
	} else if (contentType && contentType.includes('multipart/form-data') !== false) {
		if (requestObject.formData !== undefined && requestObject.formData instanceof FormData) {
			axiosConfig.data = requestObject.formData;
		} else {
			const allData = {
				...(requestObject.body as object | undefined),
				...(requestObject.formData as object | undefined),
			};

			axiosConfig.data = createFormDataObject(allData);
		}
		// replace the existing header with a new one that
		// contains the boundary property.
		// @ts-ignore
		delete axiosConfig.headers[contentTypeHeaderKeyName];
		const headers = axiosConfig.data.getHeaders();
		axiosConfig.headers = Object.assign(axiosConfig.headers || {}, headers);
	} else {
		// When using the `form` property it means the content should be x-www-form-urlencoded.
		if (requestObject.form !== undefined && requestObject.body === undefined) {
			// If we have only form
			axiosConfig.data =
				typeof requestObject.form === 'string'
					? stringify(requestObject.form, { format: 'RFC3986' })
					: stringify(requestObject.form).toString();
			if (axiosConfig.headers !== undefined) {
				const headerName = searchForHeader(axiosConfig.headers, 'content-type');
				if (headerName) {
					delete axiosConfig.headers[headerName];
				}
				axiosConfig.headers['Content-Type'] = 'application/x-www-form-urlencoded';
			} else {
				axiosConfig.headers = {
					'Content-Type': 'application/x-www-form-urlencoded',
				};
			}
		} else if (requestObject.formData !== undefined) {
			// remove any "content-type" that might exist.
			if (axiosConfig.headers !== undefined) {
				const headers = Object.keys(axiosConfig.headers);
				headers.forEach((header) =>
					header.toLowerCase() === 'content-type' ? delete axiosConfig.headers[header] : null,
				);
			}

			if (requestObject.formData instanceof FormData) {
				axiosConfig.data = requestObject.formData;
			} else {
				axiosConfig.data = createFormDataObject(requestObject.formData as object);
			}
			// Mix in headers as FormData creates the boundary.
			const headers = axiosConfig.data.getHeaders();
			axiosConfig.headers = Object.assign(axiosConfig.headers || {}, headers);
		} else if (requestObject.body !== undefined) {
			// If we have body and possibly form
			if (requestObject.form !== undefined) {
				// merge both objects when exist.
				requestObject.body = Object.assign(requestObject.body, requestObject.form);
			}
			axiosConfig.data = requestObject.body as FormData | GenericValue | GenericValue[];
		}
	}

	if (requestObject.uri !== undefined) {
		axiosConfig.url = requestObject.uri?.toString() as string;
	}

	if (requestObject.url !== undefined) {
		axiosConfig.url = requestObject.url?.toString() as string;
	}

	if (requestObject.method !== undefined) {
		axiosConfig.method = requestObject.method as Method;
	}

	if (requestObject.qs !== undefined && Object.keys(requestObject.qs as object).length > 0) {
		axiosConfig.params = requestObject.qs as IDataObject;
	}

	if (
		requestObject.useQuerystring === true ||
		// @ts-ignore
		requestObject.qsStringifyOptions?.arrayFormat === 'repeat'
	) {
		axiosConfig.paramsSerializer = (params) => {
			return stringify(params, { arrayFormat: 'repeat' });
		};
	} else if (requestObject.useQuerystring === false) {
		axiosConfig.paramsSerializer = (params) => {
			return stringify(params, { arrayFormat: 'indices' });
		};
	}

	// @ts-ignore
	if (requestObject.qsStringifyOptions?.arrayFormat === 'brackets') {
		axiosConfig.paramsSerializer = (params) => {
			return stringify(params, { arrayFormat: 'brackets' });
		};
	}

	if (requestObject.auth !== undefined) {
		// Check support for sendImmediately
		if ((requestObject.auth as IDataObject).bearer !== undefined) {
			axiosConfig.headers = Object.assign(axiosConfig.headers || {}, {
				// eslint-disable-next-line @typescript-eslint/restrict-template-expressions
				Authorization: `Bearer ${(requestObject.auth as IDataObject).bearer}`,
			});
		} else {
			const authObj = requestObject.auth as IDataObject;
			// Request accepts both user/username and pass/password
			axiosConfig.auth = {
				username: (authObj.user || authObj.username) as string,
				password: (authObj.password || authObj.pass) as string,
			};
		}
	}

	// Only set header if we have a body, otherwise it may fail
	if (requestObject.json === true) {
		// Add application/json headers - do not set charset as it breaks a lot of stuff
		// only add if no other accept headers was sent.
		const acceptHeaderExists =
			axiosConfig.headers === undefined
				? false
				: Object.keys(axiosConfig.headers)
						.map((headerKey) => headerKey.toLowerCase())
						.includes('accept');
		if (!acceptHeaderExists) {
			axiosConfig.headers = Object.assign(axiosConfig.headers || {}, {
				Accept: 'application/json',
			});
		}
	}
	if (requestObject.json === false || requestObject.json === undefined) {
		// Prevent json parsing
		axiosConfig.transformResponse = (res) => res;
	}

	// Axios will follow redirects by default, so we simply tell it otherwise if needed.
	if (
		requestObject.followRedirect === false &&
		((requestObject.method as string | undefined) || 'get').toLowerCase() === 'get'
	) {
		axiosConfig.maxRedirects = 0;
	}
	if (
		requestObject.followAllRedirects === false &&
		((requestObject.method as string | undefined) || 'get').toLowerCase() !== 'get'
	) {
		axiosConfig.maxRedirects = 0;
	}

	if (requestObject.rejectUnauthorized === false) {
		axiosConfig.httpsAgent = new Agent({
			rejectUnauthorized: false,
		});
	}

	if (requestObject.timeout !== undefined) {
		axiosConfig.timeout = requestObject.timeout as number;
	}

	if (requestObject.proxy !== undefined) {
		axiosConfig.proxy = requestObject.proxy as AxiosProxyConfig;
	}

	if (requestObject.encoding === null) {
		// When downloading files, return an arrayBuffer.
		axiosConfig.responseType = 'arraybuffer';
	}

	// If we don't set an accept header
	// Axios forces "application/json, text/plan, */*"
	// Which causes some nodes like NextCloud to break
	// as the service returns XML unless requested otherwise.
	const allHeaders = axiosConfig.headers ? Object.keys(axiosConfig.headers) : [];
	if (!allHeaders.some((headerKey) => headerKey.toLowerCase() === 'accept')) {
		axiosConfig.headers = Object.assign(axiosConfig.headers || {}, { accept: '*/*' });
	}
	if (
		requestObject.json !== false &&
		axiosConfig.data !== undefined &&
		!(axiosConfig.data instanceof Buffer) &&
		!allHeaders.some((headerKey) => headerKey.toLowerCase() === 'content-type')
	) {
		// Use default header for application/json
		// If we don't specify this here, axios will add
		// application/json; charset=utf-8
		// and this breaks a lot of stuff
		axiosConfig.headers = Object.assign(axiosConfig.headers || {}, {
			'content-type': 'application/json',
		});
	}

	/**
	 * Missing properties:
	 * encoding (need testing)
	 * gzip (ignored - default already works)
	 * resolveWithFullResponse (implemented elsewhere)
	 * simple (???)
	 */

	return axiosConfig;
}

async function proxyRequestToAxios(
	uriOrObject: string | IDataObject,
	options?: IDataObject,
): Promise<any> {
	// tslint:disable-line:no-any

	// Check if there's a better way of getting this config here
	if (process.env.N8N_USE_DEPRECATED_REQUEST_LIB) {
		// @ts-ignore
		return requestPromiseWithDefaults.call(null, uriOrObject, options);
	}

	let axiosConfig: AxiosRequestConfig = {};

	let configObject: IDataObject;
	if (uriOrObject !== undefined && typeof uriOrObject === 'string') {
		axiosConfig.url = uriOrObject;
	}
	if (uriOrObject !== undefined && typeof uriOrObject === 'object') {
		configObject = uriOrObject;
	} else {
		configObject = options || {};
	}

	axiosConfig = Object.assign(axiosConfig, await parseRequestObject(configObject));

	return new Promise((resolve, reject) => {
		axios(axiosConfig)
			.then((response) => {
				if (configObject.resolveWithFullResponse === true) {
					let body = response.data;
					if (response.data === '') {
						if (axiosConfig.responseType === 'arraybuffer') {
							body = Buffer.alloc(0);
						} else {
							body = undefined;
						}
					}
					resolve({
						body,
						headers: response.headers,
						statusCode: response.status,
						statusMessage: response.statusText,
						request: response.request,
					});
				} else {
					let body = response.data;
					if (response.data === '') {
						if (axiosConfig.responseType === 'arraybuffer') {
							body = Buffer.alloc(0);
						} else {
							body = undefined;
						}
					}
					resolve(body);
				}
			})
			.catch((error) => {
				if (configObject.simple === true && error.response) {
					resolve({
						body: error.response.data,
						headers: error.response.headers,
						statusCode: error.response.status,
						statusMessage: error.response.statusText,
					});
					return;
				}
				if (configObject.simple === false && error.response) {
					resolve(error.response.data);
					return;
				}

				Logger.debug('Request proxied to Axios failed', { error });
				// Axios hydrates the original error with more data. We extract them.
				// https://github.com/axios/axios/blob/master/lib/core/enhanceError.js
				// Note: `code` is ignored as it's an expected part of the errorData.
				const { request, response, isAxiosError, toJSON, config, ...errorData } = error;
				error.cause = errorData;
				error.error = error.response?.data || errorData;
				error.statusCode = error.response?.status;
				error.options = config || {};

				// Remove not needed data and so also remove circular references
				error.request = undefined;
				error.config = undefined;
				error.options.adapter = undefined;
				error.options.httpsAgent = undefined;
				error.options.paramsSerializer = undefined;
				error.options.transformRequest = undefined;
				error.options.transformResponse = undefined;
				error.options.validateStatus = undefined;

				reject(error);
			});
	});
}

function convertN8nRequestToAxios(n8nRequest: IHttpRequestOptions): AxiosRequestConfig {
	// Destructure properties with the same name first.
	const { headers, method, timeout, auth, proxy, url } = n8nRequest;

	const axiosRequest = {
		headers: headers ?? {},
		method,
		timeout,
		auth,
		proxy,
		url,
	} as AxiosRequestConfig;

	axiosRequest.params = n8nRequest.qs;

	if (n8nRequest.disableFollowRedirect === true) {
		axiosRequest.maxRedirects = 0;
	}

	if (n8nRequest.encoding !== undefined) {
		axiosRequest.responseType = n8nRequest.encoding;
	}

	if (n8nRequest.skipSslCertificateValidation === true) {
		axiosRequest.httpsAgent = new Agent({
			rejectUnauthorized: false,
		});
	}

	if (n8nRequest.arrayFormat !== undefined) {
		axiosRequest.paramsSerializer = (params) => {
			return stringify(params, { arrayFormat: n8nRequest.arrayFormat });
		};
	}

	if (n8nRequest.body) {
		axiosRequest.data = n8nRequest.body;
		// Let's add some useful header standards here.
		const existingContentTypeHeaderKey = searchForHeader(axiosRequest.headers, 'content-type');
		if (existingContentTypeHeaderKey === undefined) {
			// We are only setting content type headers if the user did
			// not set it already manually. We're not overriding, even if it's wrong.
			if (axiosRequest.data instanceof FormData) {
				axiosRequest.headers = axiosRequest.headers || {};
				axiosRequest.headers['Content-Type'] = 'multipart/form-data';
			} else if (axiosRequest.data instanceof URLSearchParams) {
				axiosRequest.headers = axiosRequest.headers || {};
				axiosRequest.headers['Content-Type'] = 'application/x-www-form-urlencoded';
			}
		}
	}

	if (n8nRequest.json) {
		const key = searchForHeader(axiosRequest.headers, 'accept');
		// If key exists, then the user has set both accept
		// header and the json flag. Header should take precedence.
		if (!key) {
			axiosRequest.headers.Accept = 'application/json';
		}
	}

	const userAgentHeader = searchForHeader(axiosRequest.headers, 'user-agent');
	// If key exists, then the user has set both accept
	// header and the json flag. Header should take precedence.
	if (!userAgentHeader) {
		axiosRequest.headers['User-Agent'] = 'n8n';
	}

	return axiosRequest;
}

async function httpRequest(
	requestParams: IHttpRequestOptions,
): Promise<IN8nHttpFullResponse | IN8nHttpResponse> {
	// tslint:disable-line:no-any
	const axiosRequest = convertN8nRequestToAxios(requestParams);
	const result = await axios(axiosRequest);
	if (requestParams.returnFullResponse) {
		return {
			body: result.data,
			headers: result.headers,
			statusCode: result.status,
			statusMessage: result.statusText,
		};
	}
	return result.data;
}

/**
 * Returns binary data buffer for given item index and property name.
 *
 * @export
 * @param {ITaskDataConnections} inputData
 * @param {number} itemIndex
 * @param {string} propertyName
 * @param {number} inputIndex
 * @returns {Promise<Buffer>}
 */
export async function getBinaryDataBuffer(
	inputData: ITaskDataConnections,
	itemIndex: number,
	propertyName: string,
	inputIndex: number,
): Promise<Buffer> {
	const binaryData = inputData.main![inputIndex]![itemIndex]!.binary![propertyName]!;
	return Buffer.from(binaryData.data, BINARY_ENCODING);
}

/**
 * Returns binary data buffer for given item index and property name.
 *
 * @export
 * @param {ITaskDataConnections} inputData
 * @param {number} itemIndex
 * @param {string} propertyName
 * @returns {Promise<Buffer>}
 */
export async function getBinaryDataBuffer(inputData: ITaskDataConnections, itemIndex: number, propertyName: string): Promise<Buffer> {
	try {
		const binaryData = inputData['main']![0]![itemIndex]!.binary![propertyName]!;
		return BinaryDataHelper.getInstance().retrieveBinaryData(binaryData);
	}
	catch {
		throw `Binary data with property name ${propertyName} not found in item ${itemIndex}`;
	}
}

/**
 * Takes a buffer and converts it into the format n8n uses. It encodes the binary data as
 * base64 and adds metadata.
 *
 * @export
 * @param {Buffer} binaryData
 * @param {string} [filePath]
 * @param {string} [mimeType]
 * @returns {Promise<IBinaryData>}
 */
<<<<<<< HEAD
export async function prepareBinaryData(binaryData: Buffer, filePath?: string, mimeType?: string): Promise<IBinaryData> {
	// todo improve internalPath arg name, make it required?
	
=======
export async function prepareBinaryData(
	binaryData: Buffer,
	filePath?: string,
	mimeType?: string,
): Promise<IBinaryData> {
>>>>>>> 6ffbd83f
	if (!mimeType) {
		// If no mime type is given figure it out

		if (filePath) {
			// Use file path to guess mime type
			const mimeTypeLookup = lookup(filePath);
			if (mimeTypeLookup) {
				mimeType = mimeTypeLookup;
			}
		}

		if (!mimeType) {
			// Use buffer to guess mime type
			const fileTypeData = await fromBuffer(binaryData);
			if (fileTypeData) {
				mimeType = fileTypeData.mime;
			}
		}

		if (!mimeType) {
			// Fall back to text
			mimeType = 'text/plain';
		}
	}

	const returnData: IBinaryData = {
		mimeType,
		data: '',//binaryData.toString(BINARY_ENCODING),// BINARY_ENCODING, // todo cleanup
	};

	if (filePath) {
		if (filePath.includes('?')) {
			// Remove maybe present query parameters
			filePath = filePath.split('?').shift();
		}

		const filePathParts = path.parse(filePath as string);

		if (filePathParts.dir !== '') {
			returnData.directory = filePathParts.dir;
		}
		returnData.fileName = filePathParts.base;

		// Remove the dot
		const fileExtension = filePathParts.ext.slice(1);
		if (fileExtension) {
			returnData.fileExtension = fileExtension;
		}
	}

	// const binaryDataUniqueIdentifier = BinaryDataHelper.getInstance().generateIdentifier();
	// returnData.internalPath = binaryDataUniqueIdentifier;
	return await BinaryDataHelper.getInstance().storeBinaryData(returnData, binaryData);
}

/**
 * Makes a request using OAuth data for authentication
 *
 * @export
 * @param {IAllExecuteFunctions} this
 * @param {string} credentialsType
 * @param {(OptionsWithUri | requestPromise.RequestPromiseOptions)} requestOptions
 * @param {INode} node
 * @param {IWorkflowExecuteAdditionalData} additionalData
 *
 * @returns
 */
export async function requestOAuth2(
	this: IAllExecuteFunctions,
	credentialsType: string,
	requestOptions: OptionsWithUri | requestPromise.RequestPromiseOptions,
	node: INode,
	additionalData: IWorkflowExecuteAdditionalData,
	oAuth2Options?: IOAuth2Options,
) {
	const credentials = (await this.getCredentials(
		credentialsType,
	)) as ICredentialDataDecryptedObject;

	if (credentials === undefined) {
		throw new Error('No credentials were returned!');
	}

	if (credentials.oauthTokenData === undefined) {
		throw new Error('OAuth credentials not connected!');
	}

	const oAuthClient = new clientOAuth2({
		clientId: credentials.clientId as string,
		clientSecret: credentials.clientSecret as string,
		accessTokenUri: credentials.accessTokenUrl as string,
	});

	const oauthTokenData = credentials.oauthTokenData as clientOAuth2.Data;

	const token = oAuthClient.createToken(
		get(oauthTokenData, oAuth2Options?.property as string) || oauthTokenData.accessToken,
		oauthTokenData.refreshToken,
		oAuth2Options?.tokenType || oauthTokenData.tokenType,
		oauthTokenData,
	);
	// Signs the request by adding authorization headers or query parameters depending
	// on the token-type used.
	const newRequestOptions = token.sign(requestOptions as clientOAuth2.RequestObject);

	// If keep bearer is false remove the it from the authorization header
	if (oAuth2Options?.keepBearer === false) {
		// @ts-ignore
		newRequestOptions?.headers?.Authorization =
			// @ts-ignore
			newRequestOptions?.headers?.Authorization.split(' ')[1];
	}

	return this.helpers.request!(newRequestOptions).catch(async (error: IResponseError) => {
		const statusCodeReturned =
			oAuth2Options?.tokenExpiredStatusCode === undefined
				? 401
				: oAuth2Options?.tokenExpiredStatusCode;

		if (error.statusCode === statusCodeReturned) {
			// Token is probably not valid anymore. So try refresh it.

			const tokenRefreshOptions: IDataObject = {};

			if (oAuth2Options?.includeCredentialsOnRefreshOnBody) {
				const body: IDataObject = {
					client_id: credentials.clientId as string,
					client_secret: credentials.clientSecret as string,
				};
				tokenRefreshOptions.body = body;
				// Override authorization property so the credentails are not included in it
				tokenRefreshOptions.headers = {
					Authorization: '',
				};
			}

			Logger.debug(
				`OAuth2 token for "${credentialsType}" used by node "${node.name}" expired. Should revalidate.`,
			);

			const newToken = await token.refresh(tokenRefreshOptions);

			Logger.debug(
				`OAuth2 token for "${credentialsType}" used by node "${node.name}" has been renewed.`,
			);

			credentials.oauthTokenData = newToken.data;

			// Find the credentials
			if (!node.credentials || !node.credentials[credentialsType]) {
				throw new Error(
					`The node "${node.name}" does not have credentials of type "${credentialsType}"!`,
				);
			}
			const nodeCredentials = node.credentials[credentialsType];

			// Save the refreshed token
			await additionalData.credentialsHelper.updateCredentials(
				nodeCredentials,
				credentialsType,
				credentials,
			);

			Logger.debug(
				`OAuth2 token for "${credentialsType}" used by node "${node.name}" has been saved to database successfully.`,
			);

			// Make the request again with the new token
			const newRequestOptions = newToken.sign(requestOptions as clientOAuth2.RequestObject);

			return this.helpers.request!(newRequestOptions);
		}

		// Unknown error so simply throw it
		throw error;
	});
}

/* Makes a request using OAuth1 data for authentication
 *
 * @export
 * @param {IAllExecuteFunctions} this
 * @param {string} credentialsType
 * @param {(OptionsWithUrl | requestPromise.RequestPromiseOptions)} requestOptionså
 * @returns
 */
export async function requestOAuth1(
	this: IAllExecuteFunctions,
	credentialsType: string,
	requestOptions: OptionsWithUrl | OptionsWithUri | requestPromise.RequestPromiseOptions,
) {
	const credentials = (await this.getCredentials(
		credentialsType,
	)) as ICredentialDataDecryptedObject;

	if (credentials === undefined) {
		throw new Error('No credentials were returned!');
	}

	if (credentials.oauthTokenData === undefined) {
		throw new Error('OAuth credentials not connected!');
	}

	const oauth = new clientOAuth1({
		consumer: {
			key: credentials.consumerKey as string,
			secret: credentials.consumerSecret as string,
		},
		signature_method: credentials.signatureMethod as string,
		hash_function(base, key) {
			const algorithm = credentials.signatureMethod === 'HMAC-SHA1' ? 'sha1' : 'sha256';
			return createHmac(algorithm, key).update(base).digest('base64');
		},
	});

	const oauthTokenData = credentials.oauthTokenData as IDataObject;

	const token: Token = {
		key: oauthTokenData.oauth_token as string,
		secret: oauthTokenData.oauth_token_secret as string,
	};

	// @ts-ignore
	requestOptions.data = { ...requestOptions.qs, ...requestOptions.form };

	// Fixes issue that OAuth1 library only works with "url" property and not with "uri"
	// @ts-ignore
	if (requestOptions.uri && !requestOptions.url) {
		// @ts-ignore
		requestOptions.url = requestOptions.uri;
		// @ts-ignore
		delete requestOptions.uri;
	}

	// @ts-ignore
	requestOptions.headers = oauth.toHeader(oauth.authorize(requestOptions, token));

	return this.helpers.request!(requestOptions).catch(async (error: IResponseError) => {
		// Unknown error so simply throw it
		throw error;
	});
}

/**
 * Takes generic input data and brings it into the json format n8n uses.
 *
 * @export
 * @param {(IDataObject | IDataObject[])} jsonData
 * @returns {INodeExecutionData[]}
 */
export function returnJsonArray(jsonData: IDataObject | IDataObject[]): INodeExecutionData[] {
	const returnData: INodeExecutionData[] = [];

	if (!Array.isArray(jsonData)) {
		jsonData = [jsonData];
	}

	jsonData.forEach((data) => {
		returnData.push({ json: data });
	});

	return returnData;
}

/**
 * Returns the additional keys for Expressions and Function-Nodes
 *
 * @export
 * @param {IWorkflowExecuteAdditionalData} additionalData
 * @returns {(IWorkflowDataProxyAdditionalKeys)}
 */
export function getAdditionalKeys(
	additionalData: IWorkflowExecuteAdditionalData,
): IWorkflowDataProxyAdditionalKeys {
	const executionId = additionalData.executionId || PLACEHOLDER_EMPTY_EXECUTION_ID;
	return {
		$executionId: executionId,
		$resumeWebhookUrl: `${additionalData.webhookWaitingBaseUrl}/${executionId}`,
	};
}

/**
 * Returns the requested decrypted credentials if the node has access to them.
 *
 * @export
 * @param {Workflow} workflow Workflow which requests the data
 * @param {INode} node Node which request the data
 * @param {string} type The credential type to return
 * @param {IWorkflowExecuteAdditionalData} additionalData
 * @returns {(ICredentialDataDecryptedObject | undefined)}
 */
export async function getCredentials(
	workflow: Workflow,
	node: INode,
	type: string,
	additionalData: IWorkflowExecuteAdditionalData,
	mode: WorkflowExecuteMode,
	runExecutionData?: IRunExecutionData | null,
	runIndex?: number,
	connectionInputData?: INodeExecutionData[],
	itemIndex?: number,
): Promise<ICredentialDataDecryptedObject | undefined> {
	// Get the NodeType as it has the information if the credentials are required
	const nodeType = workflow.nodeTypes.getByNameAndVersion(node.type, node.typeVersion);
	if (nodeType === undefined) {
		throw new NodeOperationError(
			node,
			`Node type "${node.type}" is not known so can not get credentials!`,
		);
	}

	if (nodeType.description.credentials === undefined) {
		throw new NodeOperationError(
			node,
			`Node type "${node.type}" does not have any credentials defined!`,
		);
	}

	const nodeCredentialDescription = nodeType.description.credentials.find(
		(credentialTypeDescription) => credentialTypeDescription.name === type,
	);
	if (nodeCredentialDescription === undefined) {
		throw new NodeOperationError(
			node,
			`Node type "${node.type}" does not have any credentials of type "${type}" defined!`,
		);
	}

	if (
		!NodeHelpers.displayParameter(
			additionalData.currentNodeParameters || node.parameters,
			nodeCredentialDescription,
			node.parameters,
		)
	) {
		// Credentials should not be displayed so return undefined even if they would be defined
		return undefined;
	}

	// Check if node has any credentials defined
	if (!node.credentials || !node.credentials[type]) {
		// If none are defined check if the credentials are required or not

		if (nodeCredentialDescription.required === true) {
			// Credentials are required so error
			if (!node.credentials) {
				throw new NodeOperationError(node, 'Node does not have any credentials set!');
			}
			if (!node.credentials[type]) {
				throw new NodeOperationError(node, `Node does not have any credentials set for "${type}"!`);
			}
		} else {
			// Credentials are not required so resolve with undefined
			return undefined;
		}
	}

	let expressionResolveValues: ICredentialsExpressionResolveValues | undefined;
	if (connectionInputData && runExecutionData && runIndex !== undefined) {
		expressionResolveValues = {
			connectionInputData,
			itemIndex: itemIndex || 0,
			node,
			runExecutionData,
			runIndex,
			workflow,
		} as ICredentialsExpressionResolveValues;
	}

	const nodeCredentials = node.credentials[type];

	// TODO: solve using credentials via expression
	// if (name.charAt(0) === '=') {
	// 	// If the credential name is an expression resolve it
	// 	const additionalKeys = getAdditionalKeys(additionalData);
	// 	name = workflow.expression.getParameterValue(
	// 		name,
	// 		runExecutionData || null,
	// 		runIndex || 0,
	// 		itemIndex || 0,
	// 		node.name,
	// 		connectionInputData || [],
	// 		mode,
	// 		additionalKeys,
	// 	) as string;
	// }

	const decryptedDataObject = await additionalData.credentialsHelper.getDecrypted(
		nodeCredentials,
		type,
		mode,
		false,
		expressionResolveValues,
	);

	return decryptedDataObject;
}

/**
 * Returns a copy of the node
 *
 * @export
 * @param {INode} node
 * @returns {INode}
 */
export function getNode(node: INode): INode {
	return JSON.parse(JSON.stringify(node));
}

/**
 * Returns the requested resolved (all expressions replaced) node parameters.
 *
 * @export
 * @param {Workflow} workflow
 * @param {(IRunExecutionData | null)} runExecutionData
 * @param {number} runIndex
 * @param {INodeExecutionData[]} connectionInputData
 * @param {INode} node
 * @param {string} parameterName
 * @param {number} itemIndex
 * @param {*} [fallbackValue]
 * @returns {(NodeParameterValue | INodeParameters | NodeParameterValue[] | INodeParameters[] | object)}
 */
export function getNodeParameter(
	workflow: Workflow,
	runExecutionData: IRunExecutionData | null,
	runIndex: number,
	connectionInputData: INodeExecutionData[],
	node: INode,
	parameterName: string,
	itemIndex: number,
	mode: WorkflowExecuteMode,
	additionalKeys: IWorkflowDataProxyAdditionalKeys,
	fallbackValue?: any,
): NodeParameterValue | INodeParameters | NodeParameterValue[] | INodeParameters[] | object {
	const nodeType = workflow.nodeTypes.getByNameAndVersion(node.type, node.typeVersion);
	if (nodeType === undefined) {
		throw new Error(`Node type "${node.type}" is not known so can not return paramter value!`);
	}

	const value = get(node.parameters, parameterName, fallbackValue);

	if (value === undefined) {
		throw new Error(`Could not get parameter "${parameterName}"!`);
	}

	let returnData;
	try {
		returnData = workflow.expression.getParameterValue(
			value,
			runExecutionData,
			runIndex,
			itemIndex,
			node.name,
			connectionInputData,
			mode,
			additionalKeys,
		);
	} catch (e) {
		e.message += ` [Error in parameter: "${parameterName}"]`;
		throw e;
	}

	return returnData;
}

/**
 * Returns if execution should be continued even if there was an error.
 *
 * @export
 * @param {INode} node
 * @returns {boolean}
 */
export function continueOnFail(node: INode): boolean {
	return get(node, 'continueOnFail', false);
}

/**
 * Returns the webhook URL of the webhook with the given name
 *
 * @export
 * @param {string} name
 * @param {Workflow} workflow
 * @param {INode} node
 * @param {IWorkflowExecuteAdditionalData} additionalData
 * @param {boolean} [isTest]
 * @returns {(string | undefined)}
 */
export function getNodeWebhookUrl(
	name: string,
	workflow: Workflow,
	node: INode,
	additionalData: IWorkflowExecuteAdditionalData,
	mode: WorkflowExecuteMode,
	additionalKeys: IWorkflowDataProxyAdditionalKeys,
	isTest?: boolean,
): string | undefined {
	let baseUrl = additionalData.webhookBaseUrl;
	if (isTest === true) {
		baseUrl = additionalData.webhookTestBaseUrl;
	}

	// eslint-disable-next-line @typescript-eslint/no-use-before-define
	const webhookDescription = getWebhookDescription(name, workflow, node);
	if (webhookDescription === undefined) {
		return undefined;
	}

	const path = workflow.expression.getSimpleParameterValue(
		node,
		webhookDescription.path,
		mode,
		additionalKeys,
	);
	if (path === undefined) {
		return undefined;
	}

	const isFullPath: boolean = workflow.expression.getSimpleParameterValue(
		node,
		webhookDescription.isFullPath,
		mode,
		additionalKeys,
		false,
	) as boolean;
	return NodeHelpers.getNodeWebhookUrl(baseUrl, workflow.id!, node, path.toString(), isFullPath);
}

/**
 * Returns the timezone for the workflow
 *
 * @export
 * @param {Workflow} workflow
 * @param {IWorkflowExecuteAdditionalData} additionalData
 * @returns {string}
 */
export function getTimezone(
	workflow: Workflow,
	additionalData: IWorkflowExecuteAdditionalData,
): string {
	// eslint-disable-next-line @typescript-eslint/prefer-optional-chain
	if (workflow.settings !== undefined && workflow.settings.timezone !== undefined) {
		return (workflow.settings as IWorkflowSettings).timezone as string;
	}
	return additionalData.timezone;
}

/**
 * Returns the full webhook description of the webhook with the given name
 *
 * @export
 * @param {string} name
 * @param {Workflow} workflow
 * @param {INode} node
 * @returns {(IWebhookDescription | undefined)}
 */
export function getWebhookDescription(
	name: string,
	workflow: Workflow,
	node: INode,
): IWebhookDescription | undefined {
	const nodeType = workflow.nodeTypes.getByNameAndVersion(node.type, node.typeVersion) as INodeType;

	if (nodeType.description.webhooks === undefined) {
		// Node does not have any webhooks so return
		return undefined;
	}

	// eslint-disable-next-line no-restricted-syntax
	for (const webhookDescription of nodeType.description.webhooks) {
		if (webhookDescription.name === name) {
			return webhookDescription;
		}
	}

	return undefined;
}

/**
 * Returns the workflow metadata
 *
 * @export
 * @param {Workflow} workflow
 * @returns {IWorkflowMetadata}
 */
export function getWorkflowMetadata(workflow: Workflow): IWorkflowMetadata {
	return {
		id: workflow.id,
		name: workflow.name,
		active: workflow.active,
	};
}

/**
 * Returns the execute functions the poll nodes have access to.
 *
 * @export
 * @param {Workflow} workflow
 * @param {INode} node
 * @param {IWorkflowExecuteAdditionalData} additionalData
 * @param {WorkflowExecuteMode} mode
 * @returns {ITriggerFunctions}
 */
// TODO: Check if I can get rid of: additionalData, and so then maybe also at ActiveWorkflowRunner.add
export function getExecutePollFunctions(
	workflow: Workflow,
	node: INode,
	additionalData: IWorkflowExecuteAdditionalData,
	mode: WorkflowExecuteMode,
	activation: WorkflowActivateMode,
): IPollFunctions {
	return ((workflow: Workflow, node: INode) => {
		return {
			__emit: (data: INodeExecutionData[][]): void => {
				throw new Error('Overwrite NodeExecuteFunctions.getExecutePullFunctions.__emit function!');
			},
			async getCredentials(type: string): Promise<ICredentialDataDecryptedObject | undefined> {
				return getCredentials(workflow, node, type, additionalData, mode);
			},
			getMode: (): WorkflowExecuteMode => {
				return mode;
			},
			getActivationMode: (): WorkflowActivateMode => {
				return activation;
			},
			getNode: () => {
				return getNode(node);
			},
			getNodeParameter: (
				parameterName: string,
				fallbackValue?: any,
			):
				| NodeParameterValue
				| INodeParameters
				| NodeParameterValue[]
				| INodeParameters[]
				| object => {
				const runExecutionData: IRunExecutionData | null = null;
				const itemIndex = 0;
				const runIndex = 0;
				const connectionInputData: INodeExecutionData[] = [];

				return getNodeParameter(
					workflow,
					runExecutionData,
					runIndex,
					connectionInputData,
					node,
					parameterName,
					itemIndex,
					mode,
					getAdditionalKeys(additionalData),
					fallbackValue,
				);
			},
			getRestApiUrl: (): string => {
				return additionalData.restApiUrl;
			},
			getTimezone: (): string => {
				return getTimezone(workflow, additionalData);
			},
			getWorkflow: () => {
				return getWorkflowMetadata(workflow);
			},
			getWorkflowStaticData(type: string): IDataObject {
				return workflow.getStaticData(type, node);
			},
			helpers: {
				httpRequest,
				prepareBinaryData,
				request: proxyRequestToAxios,
				async requestOAuth2(
					this: IAllExecuteFunctions,
					credentialsType: string,
					requestOptions: OptionsWithUri | requestPromise.RequestPromiseOptions,
					oAuth2Options?: IOAuth2Options,
				): Promise<any> {
					return requestOAuth2.call(
						this,
						credentialsType,
						requestOptions,
						node,
						additionalData,
						oAuth2Options,
					);
				},
				async requestOAuth1(
					this: IAllExecuteFunctions,
					credentialsType: string,
					requestOptions: OptionsWithUrl | requestPromise.RequestPromiseOptions,
				): Promise<any> {
					return requestOAuth1.call(this, credentialsType, requestOptions);
				},
				returnJsonArray,
			},
		};
	})(workflow, node);
}

/**
 * Returns the execute functions the trigger nodes have access to.
 *
 * @export
 * @param {Workflow} workflow
 * @param {INode} node
 * @param {IWorkflowExecuteAdditionalData} additionalData
 * @param {WorkflowExecuteMode} mode
 * @returns {ITriggerFunctions}
 */
// TODO: Check if I can get rid of: additionalData, and so then maybe also at ActiveWorkflowRunner.add
export function getExecuteTriggerFunctions(
	workflow: Workflow,
	node: INode,
	additionalData: IWorkflowExecuteAdditionalData,
	mode: WorkflowExecuteMode,
	activation: WorkflowActivateMode,
): ITriggerFunctions {
	return ((workflow: Workflow, node: INode) => {
		return {
			emit: (data: INodeExecutionData[][]): void => {
				throw new Error('Overwrite NodeExecuteFunctions.getExecuteTriggerFunctions.emit function!');
			},
			async getCredentials(type: string): Promise<ICredentialDataDecryptedObject | undefined> {
				return getCredentials(workflow, node, type, additionalData, mode);
			},
			getNode: () => {
				return getNode(node);
			},
			getMode: (): WorkflowExecuteMode => {
				return mode;
			},
			getActivationMode: (): WorkflowActivateMode => {
				return activation;
			},
			getNodeParameter: (
				parameterName: string,
				fallbackValue?: any,
			):
				| NodeParameterValue
				| INodeParameters
				| NodeParameterValue[]
				| INodeParameters[]
				| object => {
				const runExecutionData: IRunExecutionData | null = null;
				const itemIndex = 0;
				const runIndex = 0;
				const connectionInputData: INodeExecutionData[] = [];

				return getNodeParameter(
					workflow,
					runExecutionData,
					runIndex,
					connectionInputData,
					node,
					parameterName,
					itemIndex,
					mode,
					getAdditionalKeys(additionalData),
					fallbackValue,
				);
			},
			getRestApiUrl: (): string => {
				return additionalData.restApiUrl;
			},
			getTimezone: (): string => {
				return getTimezone(workflow, additionalData);
			},
			getWorkflow: () => {
				return getWorkflowMetadata(workflow);
			},
			getWorkflowStaticData(type: string): IDataObject {
				return workflow.getStaticData(type, node);
			},
			helpers: {
				httpRequest,
				prepareBinaryData,

				request: proxyRequestToAxios,
				async requestOAuth2(
					this: IAllExecuteFunctions,
					credentialsType: string,
					requestOptions: OptionsWithUri | requestPromise.RequestPromiseOptions,
					oAuth2Options?: IOAuth2Options,
				): Promise<any> {
					return requestOAuth2.call(
						this,
						credentialsType,
						requestOptions,
						node,
						additionalData,
						oAuth2Options,
					);
				},
				async requestOAuth1(
					this: IAllExecuteFunctions,
					credentialsType: string,
					requestOptions: OptionsWithUrl | requestPromise.RequestPromiseOptions,
				): Promise<any> {
					return requestOAuth1.call(this, credentialsType, requestOptions);
				},
				returnJsonArray,
			},
		};
	})(workflow, node);
}

/**
 * Returns the execute functions regular nodes have access to.
 *
 * @export
 * @param {Workflow} workflow
 * @param {IRunExecutionData} runExecutionData
 * @param {number} runIndex
 * @param {INodeExecutionData[]} connectionInputData
 * @param {ITaskDataConnections} inputData
 * @param {INode} node
 * @param {IWorkflowExecuteAdditionalData} additionalData
 * @param {WorkflowExecuteMode} mode
 * @returns {IExecuteFunctions}
 */
export function getExecuteFunctions(
	workflow: Workflow,
	runExecutionData: IRunExecutionData,
	runIndex: number,
	connectionInputData: INodeExecutionData[],
	inputData: ITaskDataConnections,
	node: INode,
	additionalData: IWorkflowExecuteAdditionalData,
	mode: WorkflowExecuteMode,
): IExecuteFunctions {
	return ((workflow, runExecutionData, connectionInputData, inputData, node) => {
		return {
			continueOnFail: () => {
				return continueOnFail(node);
			},
			evaluateExpression: (expression: string, itemIndex: number) => {
				return workflow.expression.resolveSimpleParameterValue(
					`=${expression}`,
					{},
					runExecutionData,
					runIndex,
					itemIndex,
					node.name,
					connectionInputData,
					mode,
					getAdditionalKeys(additionalData),
				);
			},
			async executeWorkflow(
				workflowInfo: IExecuteWorkflowInfo,
				inputData?: INodeExecutionData[],
			): Promise<any> {
				return additionalData.executeWorkflow(workflowInfo, additionalData, inputData);
			},
			getContext(type: string): IContextObject {
				return NodeHelpers.getContext(runExecutionData, type, node);
			},
			async getCredentials(
				type: string,
				itemIndex?: number,
			): Promise<ICredentialDataDecryptedObject | undefined> {
				return getCredentials(
					workflow,
					node,
					type,
					additionalData,
					mode,
					runExecutionData,
					runIndex,
					connectionInputData,
					itemIndex,
				);
			},
			getExecutionId: (): string => {
				return additionalData.executionId!;
			},
			getInputData: (inputIndex = 0, inputName = 'main') => {
				if (!inputData.hasOwnProperty(inputName)) {
					// Return empty array because else it would throw error when nothing is connected to input
					return [];
				}

				// TODO: Check if nodeType has input with that index defined
				if (inputData[inputName].length < inputIndex) {
					throw new Error(`Could not get input index "${inputIndex}" of input "${inputName}"!`);
				}

				if (inputData[inputName][inputIndex] === null) {
					// return [];
					throw new Error(`Value "${inputIndex}" of input "${inputName}" did not get set!`);
				}

				return inputData[inputName][inputIndex] as INodeExecutionData[];
			},
			getNodeParameter: (
				parameterName: string,
				itemIndex: number,
				fallbackValue?: any,
			):
				| NodeParameterValue
				| INodeParameters
				| NodeParameterValue[]
				| INodeParameters[]
				| object => {
				return getNodeParameter(
					workflow,
					runExecutionData,
					runIndex,
					connectionInputData,
					node,
					parameterName,
					itemIndex,
					mode,
					getAdditionalKeys(additionalData),
					fallbackValue,
				);
			},
			getMode: (): WorkflowExecuteMode => {
				return mode;
			},
			getNode: () => {
				return getNode(node);
			},
			getRestApiUrl: (): string => {
				return additionalData.restApiUrl;
			},
			getTimezone: (): string => {
				return getTimezone(workflow, additionalData);
			},
			getWorkflow: () => {
				return getWorkflowMetadata(workflow);
			},
			getWorkflowDataProxy: (itemIndex: number): IWorkflowDataProxyData => {
				const dataProxy = new WorkflowDataProxy(
					workflow,
					runExecutionData,
					runIndex,
					itemIndex,
					node.name,
					connectionInputData,
					{},
					mode,
					getAdditionalKeys(additionalData),
				);
				return dataProxy.getDataProxy();
			},
			getWorkflowStaticData(type: string): IDataObject {
				return workflow.getStaticData(type, node);
			},
			prepareOutputData: NodeHelpers.prepareOutputData,
			async putExecutionToWait(waitTill: Date): Promise<void> {
				runExecutionData.waitTill = waitTill;
			},
			sendMessageToUI(message: any): void {
				if (mode !== 'manual') {
					return;
				}
				try {
					if (additionalData.sendMessageToUI) {
						additionalData.sendMessageToUI(node.name, message);
					}
				} catch (error) {
					// eslint-disable-next-line @typescript-eslint/restrict-template-expressions
					Logger.warn(`There was a problem sending messsage to UI: ${error.message}`);
				}
			},
			helpers: {
				httpRequest,
				prepareBinaryData,
<<<<<<< HEAD
				getBinaryDataBuffer(itemIndex: number, propertyName: string): Promise<Buffer> {
					return getBinaryDataBuffer.call(this, inputData, itemIndex, propertyName);
				},
				request: requestPromiseWithDefaults,
				requestOAuth2(this: IAllExecuteFunctions, credentialsType: string, requestOptions: OptionsWithUri | requestPromise.RequestPromiseOptions, oAuth2Options?: IOAuth2Options): Promise<any> { // tslint:disable-line:no-any
					return requestOAuth2.call(this, credentialsType, requestOptions, node, additionalData, oAuth2Options);
=======
				async getBinaryDataBuffer(
					itemIndex: number,
					propertyName: string,
					inputIndex = 0,
				): Promise<Buffer> {
					return getBinaryDataBuffer.call(this, inputData, itemIndex, propertyName, inputIndex);
>>>>>>> 6ffbd83f
				},
				request: proxyRequestToAxios,
				async requestOAuth2(
					this: IAllExecuteFunctions,
					credentialsType: string,
					requestOptions: OptionsWithUri | requestPromise.RequestPromiseOptions,
					oAuth2Options?: IOAuth2Options,
				): Promise<any> {
					return requestOAuth2.call(
						this,
						credentialsType,
						requestOptions,
						node,
						additionalData,
						oAuth2Options,
					);
				},
				async requestOAuth1(
					this: IAllExecuteFunctions,
					credentialsType: string,
					requestOptions: OptionsWithUrl | requestPromise.RequestPromiseOptions,
				): Promise<any> {
					return requestOAuth1.call(this, credentialsType, requestOptions);
				},
				returnJsonArray,
			},
		};
	})(workflow, runExecutionData, connectionInputData, inputData, node);
}

/**
 * Returns the execute functions regular nodes have access to when single-function is defined.
 *
 * @export
 * @param {Workflow} workflow
 * @param {IRunExecutionData} runExecutionData
 * @param {number} runIndex
 * @param {INodeExecutionData[]} connectionInputData
 * @param {ITaskDataConnections} inputData
 * @param {INode} node
 * @param {number} itemIndex
 * @param {IWorkflowExecuteAdditionalData} additionalData
 * @param {WorkflowExecuteMode} mode
 * @returns {IExecuteSingleFunctions}
 */
export function getExecuteSingleFunctions(
	workflow: Workflow,
	runExecutionData: IRunExecutionData,
	runIndex: number,
	connectionInputData: INodeExecutionData[],
	inputData: ITaskDataConnections,
	node: INode,
	itemIndex: number,
	additionalData: IWorkflowExecuteAdditionalData,
	mode: WorkflowExecuteMode,
): IExecuteSingleFunctions {
	return ((workflow, runExecutionData, connectionInputData, inputData, node, itemIndex) => {
		return {
			continueOnFail: () => {
				return continueOnFail(node);
			},
			evaluateExpression: (expression: string, evaluateItemIndex: number | undefined) => {
				evaluateItemIndex = evaluateItemIndex === undefined ? itemIndex : evaluateItemIndex;
				return workflow.expression.resolveSimpleParameterValue(
					`=${expression}`,
					{},
					runExecutionData,
					runIndex,
					evaluateItemIndex,
					node.name,
					connectionInputData,
					mode,
					getAdditionalKeys(additionalData),
				);
			},
			getContext(type: string): IContextObject {
				return NodeHelpers.getContext(runExecutionData, type, node);
			},
			async getCredentials(type: string): Promise<ICredentialDataDecryptedObject | undefined> {
				return getCredentials(
					workflow,
					node,
					type,
					additionalData,
					mode,
					runExecutionData,
					runIndex,
					connectionInputData,
					itemIndex,
				);
			},
			getInputData: (inputIndex = 0, inputName = 'main') => {
				if (!inputData.hasOwnProperty(inputName)) {
					// Return empty array because else it would throw error when nothing is connected to input
					return { json: {} };
				}

				// TODO: Check if nodeType has input with that index defined
				if (inputData[inputName].length < inputIndex) {
					throw new Error(`Could not get input index "${inputIndex}" of input "${inputName}"!`);
				}

				const allItems = inputData[inputName][inputIndex];

				if (allItems === null) {
					// return [];
					throw new Error(`Value "${inputIndex}" of input "${inputName}" did not get set!`);
				}

				if (allItems[itemIndex] === null) {
					// return [];
					throw new Error(
						`Value "${inputIndex}" of input "${inputName}" with itemIndex "${itemIndex}" did not get set!`,
					);
				}

				return allItems[itemIndex];
			},
			getMode: (): WorkflowExecuteMode => {
				return mode;
			},
			getNode: () => {
				return getNode(node);
			},
			getRestApiUrl: (): string => {
				return additionalData.restApiUrl;
			},
			getTimezone: (): string => {
				return getTimezone(workflow, additionalData);
			},
			getNodeParameter: (
				parameterName: string,
				fallbackValue?: any,
			):
				| NodeParameterValue
				| INodeParameters
				| NodeParameterValue[]
				| INodeParameters[]
				| object => {
				return getNodeParameter(
					workflow,
					runExecutionData,
					runIndex,
					connectionInputData,
					node,
					parameterName,
					itemIndex,
					mode,
					getAdditionalKeys(additionalData),
					fallbackValue,
				);
			},
			getWorkflow: () => {
				return getWorkflowMetadata(workflow);
			},
			getWorkflowDataProxy: (): IWorkflowDataProxyData => {
				const dataProxy = new WorkflowDataProxy(
					workflow,
					runExecutionData,
					runIndex,
					itemIndex,
					node.name,
					connectionInputData,
					{},
					mode,
					getAdditionalKeys(additionalData),
				);
				return dataProxy.getDataProxy();
			},
			getWorkflowStaticData(type: string): IDataObject {
				return workflow.getStaticData(type, node);
			},
			helpers: {
				httpRequest,
				prepareBinaryData,
				request: proxyRequestToAxios,
				async requestOAuth2(
					this: IAllExecuteFunctions,
					credentialsType: string,
					requestOptions: OptionsWithUri | requestPromise.RequestPromiseOptions,
					oAuth2Options?: IOAuth2Options,
				): Promise<any> {
					return requestOAuth2.call(
						this,
						credentialsType,
						requestOptions,
						node,
						additionalData,
						oAuth2Options,
					);
				},
				async requestOAuth1(
					this: IAllExecuteFunctions,
					credentialsType: string,
					requestOptions: OptionsWithUrl | requestPromise.RequestPromiseOptions,
				): Promise<any> {
					return requestOAuth1.call(this, credentialsType, requestOptions);
				},
			},
		};
	})(workflow, runExecutionData, connectionInputData, inputData, node, itemIndex);
}

export function getCredentialTestFunctions(): ICredentialTestFunctions {
	return {
		helpers: {
			request: requestPromiseWithDefaults,
		},
	};
}

/**
 * Returns the execute functions regular nodes have access to in load-options-function.
 *
 * @export
 * @param {Workflow} workflow
 * @param {INode} node
 * @param {IWorkflowExecuteAdditionalData} additionalData
 * @returns {ILoadOptionsFunctions}
 */
export function getLoadOptionsFunctions(
	workflow: Workflow,
	node: INode,
	path: string,
	additionalData: IWorkflowExecuteAdditionalData,
): ILoadOptionsFunctions {
	return ((workflow: Workflow, node: INode, path: string) => {
		const that = {
			async getCredentials(type: string): Promise<ICredentialDataDecryptedObject | undefined> {
				return getCredentials(workflow, node, type, additionalData, 'internal');
			},
			getCurrentNodeParameter: (
				parameterPath: string,
			):
				| NodeParameterValue
				| INodeParameters
				| NodeParameterValue[]
				| INodeParameters[]
				| object
				| undefined => {
				const nodeParameters = additionalData.currentNodeParameters;

				if (parameterPath.charAt(0) === '&') {
					parameterPath = `${path.split('.').slice(1, -1).join('.')}.${parameterPath.slice(1)}`;
				}

				return get(nodeParameters, parameterPath);
			},
			getCurrentNodeParameters: (): INodeParameters | undefined => {
				return additionalData.currentNodeParameters;
			},
			getNode: () => {
				return getNode(node);
			},
			getNodeParameter: (
				parameterName: string,
				fallbackValue?: any,
			):
				| NodeParameterValue
				| INodeParameters
				| NodeParameterValue[]
				| INodeParameters[]
				| object => {
				const runExecutionData: IRunExecutionData | null = null;
				const itemIndex = 0;
				const runIndex = 0;
				const connectionInputData: INodeExecutionData[] = [];

				return getNodeParameter(
					workflow,
					runExecutionData,
					runIndex,
					connectionInputData,
					node,
					parameterName,
					itemIndex,
					'internal' as WorkflowExecuteMode,
					getAdditionalKeys(additionalData),
					fallbackValue,
				);
			},
			getTimezone: (): string => {
				return getTimezone(workflow, additionalData);
			},
			getRestApiUrl: (): string => {
				return additionalData.restApiUrl;
			},
			helpers: {
				httpRequest,
				request: proxyRequestToAxios,
				async requestOAuth2(
					this: IAllExecuteFunctions,
					credentialsType: string,
					requestOptions: OptionsWithUri | requestPromise.RequestPromiseOptions,
					oAuth2Options?: IOAuth2Options,
				): Promise<any> {
					return requestOAuth2.call(
						this,
						credentialsType,
						requestOptions,
						node,
						additionalData,
						oAuth2Options,
					);
				},
				async requestOAuth1(
					this: IAllExecuteFunctions,
					credentialsType: string,
					requestOptions: OptionsWithUrl | requestPromise.RequestPromiseOptions,
				): Promise<any> {
					return requestOAuth1.call(this, credentialsType, requestOptions);
				},
			},
		};
		return that;
	})(workflow, node, path);
}

/**
 * Returns the execute functions regular nodes have access to in hook-function.
 *
 * @export
 * @param {Workflow} workflow
 * @param {INode} node
 * @param {IWorkflowExecuteAdditionalData} additionalData
 * @param {WorkflowExecuteMode} mode
 * @returns {IHookFunctions}
 */
export function getExecuteHookFunctions(
	workflow: Workflow,
	node: INode,
	additionalData: IWorkflowExecuteAdditionalData,
	mode: WorkflowExecuteMode,
	activation: WorkflowActivateMode,
	isTest?: boolean,
	webhookData?: IWebhookData,
): IHookFunctions {
	return ((workflow: Workflow, node: INode) => {
		const that = {
			async getCredentials(type: string): Promise<ICredentialDataDecryptedObject | undefined> {
				return getCredentials(workflow, node, type, additionalData, mode);
			},
			getMode: (): WorkflowExecuteMode => {
				return mode;
			},
			getActivationMode: (): WorkflowActivateMode => {
				return activation;
			},
			getNode: () => {
				return getNode(node);
			},
			getNodeParameter: (
				parameterName: string,
				fallbackValue?: any,
			):
				| NodeParameterValue
				| INodeParameters
				| NodeParameterValue[]
				| INodeParameters[]
				| object => {
				const runExecutionData: IRunExecutionData | null = null;
				const itemIndex = 0;
				const runIndex = 0;
				const connectionInputData: INodeExecutionData[] = [];

				return getNodeParameter(
					workflow,
					runExecutionData,
					runIndex,
					connectionInputData,
					node,
					parameterName,
					itemIndex,
					mode,
					getAdditionalKeys(additionalData),
					fallbackValue,
				);
			},
			getNodeWebhookUrl: (name: string): string | undefined => {
				return getNodeWebhookUrl(
					name,
					workflow,
					node,
					additionalData,
					mode,
					getAdditionalKeys(additionalData),
					isTest,
				);
			},
			getTimezone: (): string => {
				return getTimezone(workflow, additionalData);
			},
			getWebhookName(): string {
				if (webhookData === undefined) {
					throw new Error('Is only supported in webhook functions!');
				}
				return webhookData.webhookDescription.name;
			},
			getWebhookDescription(name: string): IWebhookDescription | undefined {
				return getWebhookDescription(name, workflow, node);
			},
			getWorkflow: () => {
				return getWorkflowMetadata(workflow);
			},
			getWorkflowStaticData(type: string): IDataObject {
				return workflow.getStaticData(type, node);
			},
			helpers: {
				httpRequest,
				request: proxyRequestToAxios,
				async requestOAuth2(
					this: IAllExecuteFunctions,
					credentialsType: string,
					requestOptions: OptionsWithUri | requestPromise.RequestPromiseOptions,
					oAuth2Options?: IOAuth2Options,
				): Promise<any> {
					return requestOAuth2.call(
						this,
						credentialsType,
						requestOptions,
						node,
						additionalData,
						oAuth2Options,
					);
				},
				async requestOAuth1(
					this: IAllExecuteFunctions,
					credentialsType: string,
					requestOptions: OptionsWithUrl | requestPromise.RequestPromiseOptions,
				): Promise<any> {
					return requestOAuth1.call(this, credentialsType, requestOptions);
				},
			},
		};
		return that;
	})(workflow, node);
}

/**
 * Returns the execute functions regular nodes have access to when webhook-function is defined.
 *
 * @export
 * @param {Workflow} workflow
 * @param {IRunExecutionData} runExecutionData
 * @param {INode} node
 * @param {IWorkflowExecuteAdditionalData} additionalData
 * @param {WorkflowExecuteMode} mode
 * @returns {IWebhookFunctions}
 */
export function getExecuteWebhookFunctions(
	workflow: Workflow,
	node: INode,
	additionalData: IWorkflowExecuteAdditionalData,
	mode: WorkflowExecuteMode,
	webhookData: IWebhookData,
): IWebhookFunctions {
	return ((workflow: Workflow, node: INode) => {
		return {
			getBodyData(): IDataObject {
				if (additionalData.httpRequest === undefined) {
					throw new Error('Request is missing!');
				}
				return additionalData.httpRequest.body;
			},
			async getCredentials(type: string): Promise<ICredentialDataDecryptedObject | undefined> {
				return getCredentials(workflow, node, type, additionalData, mode);
			},
			getHeaderData(): object {
				if (additionalData.httpRequest === undefined) {
					throw new Error('Request is missing!');
				}
				return additionalData.httpRequest.headers;
			},
			getMode: (): WorkflowExecuteMode => {
				return mode;
			},
			getNode: () => {
				return getNode(node);
			},
			getNodeParameter: (
				parameterName: string,
				fallbackValue?: any,
			):
				| NodeParameterValue
				| INodeParameters
				| NodeParameterValue[]
				| INodeParameters[]
				| object => {
				const runExecutionData: IRunExecutionData | null = null;
				const itemIndex = 0;
				const runIndex = 0;
				const connectionInputData: INodeExecutionData[] = [];

				return getNodeParameter(
					workflow,
					runExecutionData,
					runIndex,
					connectionInputData,
					node,
					parameterName,
					itemIndex,
					mode,
					getAdditionalKeys(additionalData),
					fallbackValue,
				);
			},
			getParamsData(): object {
				if (additionalData.httpRequest === undefined) {
					throw new Error('Request is missing!');
				}
				return additionalData.httpRequest.params;
			},
			getQueryData(): object {
				if (additionalData.httpRequest === undefined) {
					throw new Error('Request is missing!');
				}
				return additionalData.httpRequest.query;
			},
			getRequestObject(): express.Request {
				if (additionalData.httpRequest === undefined) {
					throw new Error('Request is missing!');
				}
				return additionalData.httpRequest;
			},
			getResponseObject(): express.Response {
				if (additionalData.httpResponse === undefined) {
					throw new Error('Response is missing!');
				}
				return additionalData.httpResponse;
			},
			getNodeWebhookUrl: (name: string): string | undefined => {
				return getNodeWebhookUrl(
					name,
					workflow,
					node,
					additionalData,
					mode,
					getAdditionalKeys(additionalData),
				);
			},
			getTimezone: (): string => {
				return getTimezone(workflow, additionalData);
			},
			getWorkflow: () => {
				return getWorkflowMetadata(workflow);
			},
			getWorkflowStaticData(type: string): IDataObject {
				return workflow.getStaticData(type, node);
			},
			getWebhookName(): string {
				return webhookData.webhookDescription.name;
			},
			prepareOutputData: NodeHelpers.prepareOutputData,
			helpers: {
				httpRequest,
				prepareBinaryData,
				request: proxyRequestToAxios,
				async requestOAuth2(
					this: IAllExecuteFunctions,
					credentialsType: string,
					requestOptions: OptionsWithUri | requestPromise.RequestPromiseOptions,
					oAuth2Options?: IOAuth2Options,
				): Promise<any> {
					return requestOAuth2.call(
						this,
						credentialsType,
						requestOptions,
						node,
						additionalData,
						oAuth2Options,
					);
				},
				async requestOAuth1(
					this: IAllExecuteFunctions,
					credentialsType: string,
					requestOptions: OptionsWithUrl | requestPromise.RequestPromiseOptions,
				): Promise<any> {
					return requestOAuth1.call(this, credentialsType, requestOptions);
				},
				returnJsonArray,
			},
		};
	})(workflow, node);
}<|MERGE_RESOLUTION|>--- conflicted
+++ resolved
@@ -14,19 +14,7 @@
 /* eslint-disable @typescript-eslint/no-shadow */
 /* eslint-disable no-param-reassign */
 import {
-<<<<<<< HEAD
-	IHookFunctions,
-	ILoadOptionsFunctions,
-	IResponseError,
-	IWorkflowSettings,
-} from './';
-
-import { BinaryDataHelper } from './BinaryDataManager';
-
-import {
-=======
 	GenericValue,
->>>>>>> 6ffbd83f
 	IAllExecuteFunctions,
 	IBinaryData,
 	IContextObject,
@@ -623,17 +611,11 @@
  * @param {string} [mimeType]
  * @returns {Promise<IBinaryData>}
  */
-<<<<<<< HEAD
-export async function prepareBinaryData(binaryData: Buffer, filePath?: string, mimeType?: string): Promise<IBinaryData> {
-	// todo improve internalPath arg name, make it required?
-	
-=======
 export async function prepareBinaryData(
 	binaryData: Buffer,
 	filePath?: string,
 	mimeType?: string,
 ): Promise<IBinaryData> {
->>>>>>> 6ffbd83f
 	if (!mimeType) {
 		// If no mime type is given figure it out
 
@@ -1603,21 +1585,12 @@
 			helpers: {
 				httpRequest,
 				prepareBinaryData,
-<<<<<<< HEAD
-				getBinaryDataBuffer(itemIndex: number, propertyName: string): Promise<Buffer> {
-					return getBinaryDataBuffer.call(this, inputData, itemIndex, propertyName);
-				},
-				request: requestPromiseWithDefaults,
-				requestOAuth2(this: IAllExecuteFunctions, credentialsType: string, requestOptions: OptionsWithUri | requestPromise.RequestPromiseOptions, oAuth2Options?: IOAuth2Options): Promise<any> { // tslint:disable-line:no-any
-					return requestOAuth2.call(this, credentialsType, requestOptions, node, additionalData, oAuth2Options);
-=======
 				async getBinaryDataBuffer(
 					itemIndex: number,
 					propertyName: string,
 					inputIndex = 0,
 				): Promise<Buffer> {
 					return getBinaryDataBuffer.call(this, inputData, itemIndex, propertyName, inputIndex);
->>>>>>> 6ffbd83f
 				},
 				request: proxyRequestToAxios,
 				async requestOAuth2(
